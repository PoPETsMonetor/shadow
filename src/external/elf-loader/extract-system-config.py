#!/usr/bin/env python

import sys
import re
import getopt
import os

class Data:
    def __init__(self, data):
        self.data = data

class DebugData:
    class Item:
        def __init__(self):
            self.type = ''
            self.ref = 0
            self.level = 0
            self.attributes = {}
    def __init__(self, debug_filename):
        file = os.popen ('readelf -wi ' + debug_filename, 'r')
        self.__lines = file.readlines ()
        self.__current = 0
        self.__re1 = re.compile ('<([^>]+)><([^>]+)>:[^A]*Abbrev Number:.*\d+.*\((\w+)\)')
        self.__re2 = re.compile ('<[^>]+>[^D]*(DW_AT_\w+)([^:]*:)+ <?0?x?([^ \t><\)]+)[ >\t\)]*$')
        return
    def rewind (self):
        self.__current = 0
        return
    def read_line (self):
        if self.__current == len (self.__lines):
            return ''
        line = self.__lines[self.__current]
        self.__current = self.__current + 1
        return line
    def write_back_line (self):
        self.__current = self.__current - 1
        return
    def write_back_one (self, item):
        self.__current = self.__current - 1 - len (item.attributes.keys ())
        return
    def read_one (self):
        item = DebugData.Item ()
        while 1:
            line = self.read_line ()
            if line == '':
                if item.type == '':
                    return None
                else:
                    return item
            result = self.__re1.search (line)
            if result is None:
                continue
            item.level = result.group (1)
            item.ref = result.group (2)
            item.type = result.group (3)
            while 1:
                line = self.read_line ()
                result = self.__re1.search (line)
                if result is not None:
                    self.write_back_line ()
                    return item
                result = self.__re2.search (line)
                if result is None:
                    self.write_back_line ()
                    return item
                item.attributes[result.group (1)] = result.group (3)
        return item
    def find_struct (self, struct_type_name):
        return self.find_by_name ('DW_TAG_structure_type', struct_type_name)
    def find_by_name (self, type, name):
        item = self.read_one ()
        while item is not None:
            if item.type.strip() == type and \
                    item.attributes.has_key ('DW_AT_name') and \
                    item.attributes['DW_AT_name'].strip() == name:
                return item
            item = self.read_one ()
        return item
    def find_by_ref (self, ref):
        item = self.read_one ()
        while item is not None:
            if item.ref == ref:
                return item
            item = self.read_one ()
        return item
    def find_member (self, member_name, parent):
        sub_item = self.read_one ()
        while sub_item is not None:
            if sub_item.level == parent.level:
                self.write_back_one (sub_item)
                return None
            if sub_item.type.strip() == 'DW_TAG_member' and \
                    sub_item.attributes.has_key ('DW_AT_name') and \
                    sub_item.attributes['DW_AT_name'].strip() == member_name:
                return Data (sub_item.attributes['DW_AT_data_member_location'].strip())
            sub_item = self.read_one ()
        return None
    # public methods below
    def get_struct_member_offset (self, struct_type_name, member_name):
        self.rewind ()
        item = self.find_struct (struct_type_name)
        if item is None:
            return None
        return self.find_member (member_name, item)
    def get_struct_size (self, struct_type_name):
        self.rewind ()
        item = self.find_struct (struct_type_name)
        if item is None:
            return None
        if not item.attributes.has_key ('DW_AT_byte_size'):
            return None
        return Data (item.attributes['DW_AT_byte_size'].strip())
    def get_typedef_member_offset (self, typename, member):
        self.rewind ()
        item = self.find_by_name ('DW_TAG_typedef', typename)
        if item is None:
            return None
        if not item.attributes.has_key ('DW_AT_type'):
            return None
        ref = item.attributes['DW_AT_type'].strip()
        self.rewind ()
        item = self.find_by_ref (ref)
        if item is None:
            return None
        return self.find_member (member, item)

class CouldNotFindFile:
    pass


def find_build_id(path):
    if not os.path.exists(path):
        return None
    file = os.popen('readelf -n {}'.format(path), 'r')
    lines = file.readlines()
    regex = re.compile(r'^    Build ID: (\w+)$')
    for line in lines:
        result = regex.search(line)
        if result:
            h = result.group(1)
            return "/usr/lib/debug/.build-id/{}/{}.debug".format(h[0:2], h[2:])
    return None

def check_file_regex(directory, file_regex):
    if not os.path.exists(directory):
        return None
    lines = os.listdir(directory)
    regex = re.compile(file_regex)
    for line in lines:
        result = regex.search(line)
        if result:
            return directory + result.group()
    return None

def search_debug_file():
<<<<<<< HEAD
    files_to_try = ['/usr/lib64/debug/lib64/ld-2.11.2.so.debug',
                    '/usr/lib/debug/lib64/ld-linux-x86-64.so.2.debug',
                    '/usr/lib/debug/ld-linux-x86-64.so.2',
                    '/usr/lib/debug/lib/ld-linux.so.2.debug',
                    '/usr/lib/debug/ld-linux.so.2',
                    # ubuntu 1104/1110
                    '/usr/lib/debug/lib/i386-linux-gnu/ld-2.13.so',
                    '/usr/lib/debug/lib/x86_64-linux-gnu/ld-2.13.so',
                    # for ubuntu 0910. braindead
                    '/usr/lib/debug/lib/ld-2.10.1.so',
                    # for ubuntu 1004.
                    '/usr/lib/debug/lib/ld-2.11.1.so',
                    # for ubuntu 1010.
                    '/usr/lib/debug/lib/ld-2.12.1.so',
                    # ubuntu 1204
                    '/usr/lib/debug/lib/x86_64-linux-gnu/ld-2.15.so',
                    '/usr/lib/debug/lib/i386-linux-gnu/ld-2.15.so',
                    # ubuntu 1304
                    '/usr/lib/debug/lib/x86_64-linux-gnu/ld-2.17.so',
                    '/usr/lib/debug/lib/i386-linux-gnu/ld-2.17.so',
                    # ubuntu 1404
                    '/usr/lib/debug/lib/x86_64-linux-gnu/ld-2.19.so',
                    '/usr/lib/debug/lib/i386-linux-gnu/ld-2.19.so',
                    # ubuntu 1604
                    '/usr/lib/debug/lib/x86_64-linux-gnu/ld-2.23.so',
                    '/usr/lib/debug/lib/i386-linux-gnu/ld-2.23.so',
                    # ubuntu 1610
                    '/usr/lib/debug/lib/x86_64-linux-gnu/ld-2.24.so',
                    '/usr/lib/debug/lib/i386-linux-gnu/ld-2.24.so',
                    # ubuntu 1710
                    '/usr/lib/debug/lib/x86_64-linux-gnu/ld-2.26.so',
                    '/usr/lib/debug/lib/i386-linux-gnu/ld-2.26.so',
                    # debian 9
                    find_build_id('/lib/x86_64-linux-gnu/ld-2.24.so'),
                    find_build_id('/lib/i386-linux-gnu/ld-2.24.so'),
                    # solus - link points to latest version of ld
                    find_build_id('/usr/lib/ld-linux-x86-64.so.2'),
                    find_build_id('/lib/x86_64-linux-gnu/ld-2.25.so'),
                    ]
    for file in files_to_try:
=======
    debug_files = [ ('/usr/lib64/debug/lib64/', r'ld-[0-9.]+\.so.debug'),
                    ('/usr/lib/debug/lib64/', r'ld-linux-x86-64\.so\.2\.debug'),
                    ('/usr/lib/debug/', r'ld-linux-x86-64\.so\.2'),
                    ('/usr/lib/debug/lib/', r'ld-linux\.so\.2\.debug'),
                    ('/usr/lib/debug/', r'ld-linux\.so\.2'),
                    # ubuntu 09.10-10.10
                    ('/usr/lib/debug/lib/', r'ld-[0-9.]+\.so'),
                    # ubuntu 11.04/11.10
                    ('/usr/lib/debug/lib/i386-linux-gnu/', r'ld-[0-9.]+\.so'),
                    ('/usr/lib/debug/lib/x86_64-linux-gnu/', r'ld-[0-9.]+\.so'),
                    # ubuntu >12.04
                    ('/usr/lib/debug/lib/x86_64-linux-gnu/', r'ld-[0-9.]+\.so'),
                    ('/usr/lib/debug/lib/i386-linux-gnu/', r'ld-[0-9.]+\.so'),
                  ]
    build_ids = [ # debian
                  ('/lib/x86_64-linux-gnu/', r'ld-[0-9.]+\.so'),
                  ('/lib/i386-linux-gnu/', r'ld-[0-9.]+\.so'),
                  # solus
                  ('/usr/lib/', r'ld-linux-x86-64\.so\.2'),
                ]
    for file_tuple in debug_files:
        file = check_file_regex(file_tuple[0], file_tuple[1])
        if not file:
            continue
        if os.path.isfile (file):
            return file
    for file_tuple in build_ids:
        library = check_file_regex(file_tuple[0], file_tuple[1])
        file = find_build_id(library)
>>>>>>> d7e256b4
        if not file:
            continue
        if os.path.isfile (file):
            return file
    raise CouldNotFindFile ()

def list_lib_path():
    paths = []
    re_lib = re.compile ('(?<=^#)')
    if not os.path.isdir("/etc/ld.so.conf.d/"):
        return ''
    for filename in os.listdir("/etc/ld.so.conf.d/"):
        try:
            for line in open ("/etc/ld.so.conf.d/" + filename, 'r'):
                if re_lib.search (line) is not None:
                    continue
                paths.append(line.rstrip ())
        except:
            continue
    return ':'.join(paths)

def usage():
    print ''

def main(argv):
    config_filename = ''
    debug_filename = ''
    build_dir = ''
    try:
        opts, args = getopt.getopt(argv, 'hc:d:b:',
                                   ['help', 'config=', 'debug=', 'builddir='])
    except getopt.GetoptError:
        usage()
        sys.exit(2)
    for opt, arg in opts:
        if opt in ('-h', '--help'):
            usage()
            sys.exit()
        elif opt in ('-c', '--config'):
            config_filename = arg
        elif opt in ('-d', '--debug'):
            debug_filename = arg
        elif opt in ('-b', '--builddir'):
            build_dir = arg

    if config_filename != '':
        config = open (config_filename, 'w')
    else:
        config = sys.stdout
    if debug_filename == '':
        debug_filename = search_debug_file ()
    debug = DebugData (debug_filename)
    data = debug.get_struct_size ('rtld_global')
    if data is None:
        sys.exit (1)
    config.write ('#define CONFIG_RTLD_GLOBAL_SIZE ' + str(data.data) + '\n')

    data = debug.get_struct_size ('rtld_global_ro')
    if data is None:
        sys.exit (1)
    config.write ('#define CONFIG_RTLD_GLOBAL_RO_SIZE ' + str(data.data) + '\n')

    data = debug.get_struct_member_offset ('rtld_global_ro', '_dl_pagesize')
    if data is None:
        sys.exit (1)
    config.write ('#define CONFIG_RTLD_DL_PAGESIZE_OFFSET ' + str(data.data) + '\n')

    data = debug.get_struct_member_offset ('rtld_global_ro', '_dl_clktck')
    if data is None:
        sys.exit (1)
    config.write ('#define CONFIG_RTLD_DL_CLKTCK_OFFSET ' + str(data.data) + '\n')

    data = debug.get_struct_member_offset ('rtld_global', '_dl_error_catch_tsd')
    # field was removed in glibc 2.25
    if data is not None:
        config.write ('#define CONFIG_DL_ERROR_CATCH_TSD_OFFSET ' + str(data.data) + '\n')

    data = debug.get_struct_size ('pthread')
    if data is None:
        sys.exit (1)
    config.write ('#define CONFIG_TCB_SIZE ' + str(data.data) + '\n')

    data = debug.get_typedef_member_offset ('tcbhead_t', 'tcb')
    if data is None:
        sys.exit (1)
    offset = str(data.data) if len(str(data.data)) > 0 else '0'
    config.write ('#define CONFIG_TCB_TCB_OFFSET ' + offset + '\n')

    data = debug.get_typedef_member_offset ('tcbhead_t', 'dtv')
    if data is None:
        sys.exit (1)
    config.write ('#define CONFIG_TCB_DTV_OFFSET ' + str(data.data) + '\n')

    data = debug.get_typedef_member_offset ('tcbhead_t', 'self')
    if data is None:
        sys.exit (1)
    config.write ('#define CONFIG_TCB_SELF_OFFSET ' + str(data.data) + '\n')

    data = debug.get_typedef_member_offset ('tcbhead_t', 'sysinfo')
    if data is None:
        sys.exit (1)
    config.write ('#define CONFIG_TCB_SYSINFO_OFFSET ' + str(data.data) + '\n')

    data = debug.get_typedef_member_offset ('tcbhead_t', 'stack_guard')
    if data is None:
        sys.exit (1)
    config.write ('#define CONFIG_TCB_STACK_GUARD ' + str(data.data) + '\n')

    config.write ('#define CONFIG_SYSTEM_LDSO_LIBRARY_PATH \"' + list_lib_path () + ':' + build_dir + '\"\n')

if __name__ == "__main__":
    main(sys.argv[1:])<|MERGE_RESOLUTION|>--- conflicted
+++ resolved
@@ -153,7 +153,6 @@
     return None
 
 def search_debug_file():
-<<<<<<< HEAD
     files_to_try = ['/usr/lib64/debug/lib64/ld-2.11.2.so.debug',
                     '/usr/lib/debug/lib64/ld-linux-x86-64.so.2.debug',
                     '/usr/lib/debug/ld-linux-x86-64.so.2',
@@ -194,37 +193,6 @@
                     find_build_id('/lib/x86_64-linux-gnu/ld-2.25.so'),
                     ]
     for file in files_to_try:
-=======
-    debug_files = [ ('/usr/lib64/debug/lib64/', r'ld-[0-9.]+\.so.debug'),
-                    ('/usr/lib/debug/lib64/', r'ld-linux-x86-64\.so\.2\.debug'),
-                    ('/usr/lib/debug/', r'ld-linux-x86-64\.so\.2'),
-                    ('/usr/lib/debug/lib/', r'ld-linux\.so\.2\.debug'),
-                    ('/usr/lib/debug/', r'ld-linux\.so\.2'),
-                    # ubuntu 09.10-10.10
-                    ('/usr/lib/debug/lib/', r'ld-[0-9.]+\.so'),
-                    # ubuntu 11.04/11.10
-                    ('/usr/lib/debug/lib/i386-linux-gnu/', r'ld-[0-9.]+\.so'),
-                    ('/usr/lib/debug/lib/x86_64-linux-gnu/', r'ld-[0-9.]+\.so'),
-                    # ubuntu >12.04
-                    ('/usr/lib/debug/lib/x86_64-linux-gnu/', r'ld-[0-9.]+\.so'),
-                    ('/usr/lib/debug/lib/i386-linux-gnu/', r'ld-[0-9.]+\.so'),
-                  ]
-    build_ids = [ # debian
-                  ('/lib/x86_64-linux-gnu/', r'ld-[0-9.]+\.so'),
-                  ('/lib/i386-linux-gnu/', r'ld-[0-9.]+\.so'),
-                  # solus
-                  ('/usr/lib/', r'ld-linux-x86-64\.so\.2'),
-                ]
-    for file_tuple in debug_files:
-        file = check_file_regex(file_tuple[0], file_tuple[1])
-        if not file:
-            continue
-        if os.path.isfile (file):
-            return file
-    for file_tuple in build_ids:
-        library = check_file_regex(file_tuple[0], file_tuple[1])
-        file = find_build_id(library)
->>>>>>> d7e256b4
         if not file:
             continue
         if os.path.isfile (file):
