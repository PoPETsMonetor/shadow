#!/usr/bin/env python

import sys
import re
import getopt
import os

class Data:
    def __init__(self, data):
        self.data = data

class DebugData:
    class Item:
        def __init__(self):
            self.type = ''
            self.ref = 0
            self.level = 0
            self.attributes = {}
    def __init__(self, debug_filename):
        file = os.popen ('readelf -wi ' + debug_filename, 'r')
        self.__lines = file.readlines ()
        self.__current = 0
        self.__re1 = re.compile ('<([^>]+)><([^>]+)>:[^A]*Abbrev Number:.*\d+.*\((\w+)\)')
        self.__re2 = re.compile ('<[^>]+>[^D]*(DW_AT_\w+)([^:]*:)+ <?0?x?([^ \t><\)]+)[ >\t\)]*$')
        return
    def rewind (self):
        self.__current = 0
        return
    def read_line (self):
        if self.__current == len (self.__lines):
            return ''
        line = self.__lines[self.__current]
        self.__current = self.__current + 1
        return line
    def write_back_line (self):
        self.__current = self.__current - 1
        return
    def write_back_one (self, item):
        self.__current = self.__current - 1 - len (item.attributes.keys ())
        return
    def read_one (self):
        item = DebugData.Item ()
        while 1:
            line = self.read_line ()
            if line == '':
                if item.type == '':
                    return None
                else:
                    return item
            result = self.__re1.search (line)
            if result is None:
                continue
            item.level = result.group (1)
            item.ref = result.group (2)
            item.type = result.group (3)
            while 1:
                line = self.read_line ()
                result = self.__re1.search (line)
                if result is not None:
                    self.write_back_line ()
                    return item
                result = self.__re2.search (line)
                if result is None:
                    self.write_back_line ()
                    return item
                item.attributes[result.group (1)] = result.group (3)
        return item
    def find_struct (self, struct_type_name):
        return self.find_by_name ('DW_TAG_structure_type', struct_type_name)
    def find_by_name (self, type, name):
        item = self.read_one ()
        while item is not None:
            if item.type.strip() == type and \
                    item.attributes.has_key ('DW_AT_name') and \
                    item.attributes['DW_AT_name'].strip() == name:
                return item
            item = self.read_one ()
        return item
    def find_by_ref (self, ref):
        item = self.read_one ()
        while item is not None:
            if item.ref == ref:
                return item
            item = self.read_one ()
        return item
    def find_member (self, member_name, parent):
        sub_item = self.read_one ()
        while sub_item is not None:
            if sub_item.level == parent.level:
                self.write_back_one (sub_item)
                return None
            if sub_item.type.strip() == 'DW_TAG_member' and \
                    sub_item.attributes.has_key ('DW_AT_name') and \
                    sub_item.attributes['DW_AT_name'].strip() == member_name:
                return Data (sub_item.attributes['DW_AT_data_member_location'].strip())
            sub_item = self.read_one ()
        return None
    # public methods below
    def get_struct_member_offset (self, struct_type_name, member_name):
        self.rewind ()
        item = self.find_struct (struct_type_name)
        if item is None:
            return None
        return self.find_member (member_name, item)
    def get_struct_size (self, struct_type_name):
        self.rewind ()
        item = self.find_struct (struct_type_name)
        if item is None:
            return None
        if not item.attributes.has_key ('DW_AT_byte_size'):
            return None
        return Data (item.attributes['DW_AT_byte_size'].strip())
    def get_typedef_member_offset (self, typename, member):
        self.rewind ()
        item = self.find_by_name ('DW_TAG_typedef', typename)
        if item is None:
            return None
        if not item.attributes.has_key ('DW_AT_type'):
            return None
        ref = item.attributes['DW_AT_type'].strip()
        self.rewind ()
        item = self.find_by_ref (ref)
        if item is None:
            return None
        return self.find_member (member, item)

class CouldNotFindFile:
    pass


def find_build_id(path):
    if not os.path.exists(path):
        return None
    file = os.popen('readelf -n {}'.format(path), 'r')
    lines = file.readlines()
    regex = re.compile(r'^    Build ID: (\w+)$')
    for line in lines:
        result = regex.search(line)
        if result:
            h = result.group(1)
            return "/usr/lib/debug/.build-id/{}/{}.debug".format(h[0:2], h[2:])
    return None

def check_file_regex(directory, file_regex):
    if not os.path.exists(directory):
        return None
    lines = os.listdir(directory)
    regex = re.compile(file_regex)
    for line in lines:
        result = regex.search(line)
        if result:
            return directory + result.group()
    return None

def search_debug_file():
<<<<<<< HEAD
    files_to_try = ['/usr/lib64/debug/lib64/ld-2.11.2.so.debug',
                    '/usr/lib/debug/lib64/ld-linux-x86-64.so.2.debug',
                    '/usr/lib/debug/ld-linux-x86-64.so.2',
                    '/usr/lib/debug/lib/ld-linux.so.2.debug',
                    '/usr/lib/debug/ld-linux.so.2',
                    # ubuntu 1104/1110
                    '/usr/lib/debug/lib/i386-linux-gnu/ld-2.13.so',
                    '/usr/lib/debug/lib/x86_64-linux-gnu/ld-2.13.so',
                    # for ubuntu 0910. braindead
                    '/usr/lib/debug/lib/ld-2.10.1.so',
                    # for ubuntu 1004.
                    '/usr/lib/debug/lib/ld-2.11.1.so',
                    # for ubuntu 1010.
                    '/usr/lib/debug/lib/ld-2.12.1.so',
                    # ubuntu 1204
                    '/usr/lib/debug/lib/x86_64-linux-gnu/ld-2.15.so',
                    '/usr/lib/debug/lib/i386-linux-gnu/ld-2.15.so',
                    # ubuntu 1304
                    '/usr/lib/debug/lib/x86_64-linux-gnu/ld-2.17.so',
                    '/usr/lib/debug/lib/i386-linux-gnu/ld-2.17.so',
                    # ubuntu 1404
                    '/usr/lib/debug/lib/x86_64-linux-gnu/ld-2.19.so',
                    '/usr/lib/debug/lib/i386-linux-gnu/ld-2.19.so',
                    # ubuntu 1604
                    '/usr/lib/debug/lib/x86_64-linux-gnu/ld-2.23.so',
                    '/usr/lib/debug/lib/i386-linux-gnu/ld-2.23.so',
                    # ubuntu 1610
                    '/usr/lib/debug/lib/x86_64-linux-gnu/ld-2.24.so',
                    '/usr/lib/debug/lib/i386-linux-gnu/ld-2.24.so',
                    # ubuntu 1710
                    '/usr/lib/debug/lib/x86_64-linux-gnu/ld-2.26.so',
                    '/usr/lib/debug/lib/i386-linux-gnu/ld-2.26.so',
                    # debian 9
                    find_build_id('/lib/x86_64-linux-gnu/ld-2.24.so'),
                    find_build_id('/lib/i386-linux-gnu/ld-2.24.so'),
                    # solus - link points to latest version of ld
                    find_build_id('/usr/lib/ld-linux-x86-64.so.2'),
                    find_build_id('/lib/x86_64-linux-gnu/ld-2.25.so'),
                    ]
    for file in files_to_try:
=======
    debug_files = [ ('/usr/lib64/debug/lib64/', r'ld-[0-9.]+\.so.debug'),
                    ('/usr/lib/debug/lib64/', r'ld-linux-x86-64\.so\.2\.debug'),
                    ('/usr/lib/debug/', r'ld-linux-x86-64\.so\.2'),
                    ('/usr/lib/debug/lib/', r'ld-linux\.so\.2\.debug'),
                    ('/usr/lib/debug/', r'ld-linux\.so\.2'),
                    # ubuntu 09.10-10.10
                    ('/usr/lib/debug/lib/', r'ld-[0-9.]+\.so'),
                    # ubuntu 11.04/11.10
                    ('/usr/lib/debug/lib/i386-linux-gnu/', r'ld-[0-9.]+\.so'),
                    ('/usr/lib/debug/lib/x86_64-linux-gnu/', r'ld-[0-9.]+\.so'),
                    # ubuntu >12.04
                    ('/usr/lib/debug/lib/x86_64-linux-gnu/', r'ld-[0-9.]+\.so'),
                    ('/usr/lib/debug/lib/i386-linux-gnu/', r'ld-[0-9.]+\.so'),
                  ]
    build_ids = [ # debian
                  ('/lib/x86_64-linux-gnu/', r'ld-[0-9.]+\.so'),
                  ('/lib/i386-linux-gnu/', r'ld-[0-9.]+\.so'),
                  # solus
                  ('/usr/lib/', r'ld-linux-x86-64\.so\.2'),
                ]
    for file_tuple in debug_files:
        file = check_file_regex(file_tuple[0], file_tuple[1])
        if not file:
            continue
        if os.path.isfile (file):
            return file
    for file_tuple in build_ids:
        library = check_file_regex(file_tuple[0], file_tuple[1])
        if not library:
            continue
        file = find_build_id(library)
>>>>>>> 7cda3bb7
        if not file:
            continue
        if os.path.isfile (file):
            return file
    raise CouldNotFindFile ()

def list_lib_path():
    paths = []
    re_lib = re.compile ('(?<=^#)')
    if not os.path.isdir("/etc/ld.so.conf.d/"):
        return ''
    for filename in os.listdir("/etc/ld.so.conf.d/"):
        try:
            for line in open ("/etc/ld.so.conf.d/" + filename, 'r'):
                if re_lib.search (line) is not None:
                    continue
                paths.append(line.rstrip ())
        except:
            continue
    return ':'.join(paths)

def usage():
    print ''

def main(argv):
    config_filename = ''
    debug_filename = ''
    build_dir = ''
    try:
        opts, args = getopt.getopt(argv, 'hc:d:b:',
                                   ['help', 'config=', 'debug=', 'builddir='])
    except getopt.GetoptError:
        usage()
        sys.exit(2)
    for opt, arg in opts:
        if opt in ('-h', '--help'):
            usage()
            sys.exit()
        elif opt in ('-c', '--config'):
            config_filename = arg
        elif opt in ('-d', '--debug'):
            debug_filename = arg
        elif opt in ('-b', '--builddir'):
            build_dir = arg

    if config_filename != '':
        config = open (config_filename, 'w')
    else:
        config = sys.stdout
    if debug_filename == '':
        debug_filename = search_debug_file ()
    debug = DebugData (debug_filename)
    data = debug.get_struct_size ('rtld_global')
    if data is None:
        sys.exit (1)
    config.write ('#define CONFIG_RTLD_GLOBAL_SIZE ' + str(data.data) + '\n')

    data = debug.get_struct_size ('rtld_global_ro')
    if data is None:
        sys.exit (1)
    config.write ('#define CONFIG_RTLD_GLOBAL_RO_SIZE ' + str(data.data) + '\n')

    data = debug.get_struct_member_offset ('rtld_global_ro', '_dl_pagesize')
    if data is None:
        sys.exit (1)
    config.write ('#define CONFIG_RTLD_DL_PAGESIZE_OFFSET ' + str(data.data) + '\n')

    data = debug.get_struct_member_offset ('rtld_global_ro', '_dl_clktck')
    if data is None:
        sys.exit (1)
    config.write ('#define CONFIG_RTLD_DL_CLKTCK_OFFSET ' + str(data.data) + '\n')

    data = debug.get_struct_member_offset ('rtld_global', '_dl_error_catch_tsd')
    # field was removed in glibc 2.25
    if data is not None:
        config.write ('#define CONFIG_DL_ERROR_CATCH_TSD_OFFSET ' + str(data.data) + '\n')

    data = debug.get_struct_size ('pthread')
    if data is None:
        sys.exit (1)
    config.write ('#define CONFIG_TCB_SIZE ' + str(data.data) + '\n')

    data = debug.get_typedef_member_offset ('tcbhead_t', 'tcb')
    if data is None:
        sys.exit (1)
    offset = str(data.data) if len(str(data.data)) > 0 else '0'
    config.write ('#define CONFIG_TCB_TCB_OFFSET ' + offset + '\n')

    data = debug.get_typedef_member_offset ('tcbhead_t', 'dtv')
    if data is None:
        sys.exit (1)
    config.write ('#define CONFIG_TCB_DTV_OFFSET ' + str(data.data) + '\n')

    data = debug.get_typedef_member_offset ('tcbhead_t', 'self')
    if data is None:
        sys.exit (1)
    config.write ('#define CONFIG_TCB_SELF_OFFSET ' + str(data.data) + '\n')

    data = debug.get_typedef_member_offset ('tcbhead_t', 'sysinfo')
    if data is None:
        sys.exit (1)
    config.write ('#define CONFIG_TCB_SYSINFO_OFFSET ' + str(data.data) + '\n')

    data = debug.get_typedef_member_offset ('tcbhead_t', 'stack_guard')
    if data is None:
        sys.exit (1)
    config.write ('#define CONFIG_TCB_STACK_GUARD ' + str(data.data) + '\n')

    config.write ('#define CONFIG_SYSTEM_LDSO_LIBRARY_PATH \"' + list_lib_path () + ':' + build_dir + '\"\n')

if __name__ == "__main__":
    main(sys.argv[1:])<|MERGE_RESOLUTION|>--- conflicted
+++ resolved
@@ -153,48 +153,6 @@
     return None
 
 def search_debug_file():
-<<<<<<< HEAD
-    files_to_try = ['/usr/lib64/debug/lib64/ld-2.11.2.so.debug',
-                    '/usr/lib/debug/lib64/ld-linux-x86-64.so.2.debug',
-                    '/usr/lib/debug/ld-linux-x86-64.so.2',
-                    '/usr/lib/debug/lib/ld-linux.so.2.debug',
-                    '/usr/lib/debug/ld-linux.so.2',
-                    # ubuntu 1104/1110
-                    '/usr/lib/debug/lib/i386-linux-gnu/ld-2.13.so',
-                    '/usr/lib/debug/lib/x86_64-linux-gnu/ld-2.13.so',
-                    # for ubuntu 0910. braindead
-                    '/usr/lib/debug/lib/ld-2.10.1.so',
-                    # for ubuntu 1004.
-                    '/usr/lib/debug/lib/ld-2.11.1.so',
-                    # for ubuntu 1010.
-                    '/usr/lib/debug/lib/ld-2.12.1.so',
-                    # ubuntu 1204
-                    '/usr/lib/debug/lib/x86_64-linux-gnu/ld-2.15.so',
-                    '/usr/lib/debug/lib/i386-linux-gnu/ld-2.15.so',
-                    # ubuntu 1304
-                    '/usr/lib/debug/lib/x86_64-linux-gnu/ld-2.17.so',
-                    '/usr/lib/debug/lib/i386-linux-gnu/ld-2.17.so',
-                    # ubuntu 1404
-                    '/usr/lib/debug/lib/x86_64-linux-gnu/ld-2.19.so',
-                    '/usr/lib/debug/lib/i386-linux-gnu/ld-2.19.so',
-                    # ubuntu 1604
-                    '/usr/lib/debug/lib/x86_64-linux-gnu/ld-2.23.so',
-                    '/usr/lib/debug/lib/i386-linux-gnu/ld-2.23.so',
-                    # ubuntu 1610
-                    '/usr/lib/debug/lib/x86_64-linux-gnu/ld-2.24.so',
-                    '/usr/lib/debug/lib/i386-linux-gnu/ld-2.24.so',
-                    # ubuntu 1710
-                    '/usr/lib/debug/lib/x86_64-linux-gnu/ld-2.26.so',
-                    '/usr/lib/debug/lib/i386-linux-gnu/ld-2.26.so',
-                    # debian 9
-                    find_build_id('/lib/x86_64-linux-gnu/ld-2.24.so'),
-                    find_build_id('/lib/i386-linux-gnu/ld-2.24.so'),
-                    # solus - link points to latest version of ld
-                    find_build_id('/usr/lib/ld-linux-x86-64.so.2'),
-                    find_build_id('/lib/x86_64-linux-gnu/ld-2.25.so'),
-                    ]
-    for file in files_to_try:
-=======
     debug_files = [ ('/usr/lib64/debug/lib64/', r'ld-[0-9.]+\.so.debug'),
                     ('/usr/lib/debug/lib64/', r'ld-linux-x86-64\.so\.2\.debug'),
                     ('/usr/lib/debug/', r'ld-linux-x86-64\.so\.2'),
@@ -226,7 +184,6 @@
         if not library:
             continue
         file = find_build_id(library)
->>>>>>> 7cda3bb7
         if not file:
             continue
         if os.path.isfile (file):
