--- conflicted
+++ resolved
@@ -22,10 +22,8 @@
 #ifndef VEVENT_MGR_H_
 #define VEVENT_MGR_H_
 
-<<<<<<< HEAD
 #include <glib-2.0/glib.h>
 
-=======
 #include <event2/event_struct.h>
 #include <event2/event.h>
 #include <event2/util.h>
@@ -33,9 +31,6 @@
 #include <event2/dns_compat.h>
 #include <event2/dns_struct.h>
 
-#include "hashtable.h"
-#include "list.h"
->>>>>>> 0d22f4d2
 #include "context.h"
 
 /* make libevent types slightly prettier */
@@ -52,19 +47,15 @@
 /* holds all registered vevents and sockets */
 typedef struct vevent_base_s {
 	int nextid;
-	hashtable_tp vevents_by_id;
-	hashtable_tp sockets_by_sd;
+	GHashTable *vevents_by_id;
+	GHashTable *sockets_by_sd;
 } vevent_base_t, *vevent_base_tp;
 
 /* holds all event bases that the user creates (each holds pointer to a vevent base) */
 typedef struct vevent_mgr_s {
 	/* holds event_base_tp */
-<<<<<<< HEAD
 	GQueue *event_bases;
-=======
-	list_tp event_bases;
-	hashtable_tp base_conversion;
->>>>>>> 0d22f4d2
+	GHashTable * base_conversion;
 	vevent_mgr_timer_callback_fp loopexit_fp;
 	char typebuf[80];
 	context_provider_tp provider;
